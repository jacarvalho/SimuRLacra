import math
import numpy as np
import torch as to
from abc import ABC

import pyrado
from pyrado.utils.data_types import EnvSpec
from pyrado.environments.sim_base import SimEnv
from pyrado.environments.pysim.quanser_ball_balancer import QBallBalancerSim
from pyrado.environments.pysim.quanser_cartpole import QCartPoleSim
from pyrado.environments.pysim.quanser_qube import QQubeSim
from pyrado.environment_wrappers.utils import inner_env
from pyrado.policies.base import Policy
from pyrado.policies.features import FeatureStack, identity_feat, RBFFeat
from pyrado.policies.linear import LinearPolicy
from pyrado.utils.math import clamp_symm
from pyrado.utils.tensor_utils import insert_tensor_col


class DualRBFLinearPolicy(LinearPolicy):
    """
    A linear policy with RBF features which are also used to get the derivative of the features.
    The use-case in mind is a simple policy which generates the joint position and joint velocity commands for the
    internal PD-controller of a robot (e.g. Barrett WAM). By re-using the RBF, we reduce the number of parameters,
    while we can at the same time get the velocity information from the features, i.e. the derivative of the normalized
    Gaussians.
    """

    def __init__(self,
                 spec: EnvSpec,
                 rbf_hparam: dict,
                 init_param_kwargs: dict = None,
                 use_cuda: bool = False):
        """
        Constructor

        :param spec: specification of environment
        :param rbf_hparam: hyper-parameters for the RBF-features, see `RBFFeat`
        :param init_param_kwargs: additional keyword arguments for the policy parameter initialization
        """
        self._feats = RBFFeat(**rbf_hparam)

        # Call LinearPolicy's constructor (custom parts will be overridden later)
        super().__init__(spec, FeatureStack([self._feats]), init_param_kwargs, use_cuda)
        if not self._num_act%2 == 0:
            raise pyrado.ShapeErr(msg='DualRBFLinearPolicy only works with an even number of actions')

        # Override custom parts
        self._feats = RBFFeat(**rbf_hparam)
        self._num_feat = self._feats.num_feat
        self.net = to.nn.Linear(self._num_feat, self._num_act//2, bias=False)

<<<<<<< HEAD
        # Call custom initialization function after PyTorch network parameter initialization
        init_param_kwargs = init_param_kwargs if init_param_kwargs is not None else dict()
        self.init_param(None, **init_param_kwargs)
        self.to(self.device)
=======
    elif isinstance(inner_env(env), QBallBalancerSim):
        # Get the controller gains (K-matrix)
        if ctrl_type.lower() == 'pd':
            # Quanser gains (the original Quanser controller includes action clipping)
            ctrl_gains = -to.tensor([[-14., 0, -14*3.45, 0, 0, 0, -14*2.11, 0],
                                     [0, -14., 0, -14*3.45, 0, 0, 0, -14*2.11]])

        elif ctrl_type.lower() == 'lqr':
            # Since the control module can by tricky to install (recommended using anaconda), we only load it if needed
            import control

            # System modeling
            A = np.zeros((env.obs_space.flat_dim, env.obs_space.flat_dim))
            A[:env.obs_space.flat_dim//2, env.obs_space.flat_dim//2:] = np.eye(env.obs_space.flat_dim//2)
            A[4, 4] = -env.B_eq_v/env.J_eq
            A[5, 5] = -env.B_eq_v/env.J_eq
            A[6, 0] = env.c_kin*env.m_ball*env.g*env.r_ball ** 2/env.zeta
            A[6, 6] = -env.c_kin*env.r_ball ** 2/env.zeta
            A[7, 1] = env.c_kin*env.m_ball*env.g*env.r_ball ** 2/env.zeta
            A[7, 7] = -env.c_kin*env.r_ball ** 2/env.zeta
            B = np.zeros((env.obs_space.flat_dim, env.act_space.flat_dim))
            B[4, 0] = env.A_m/env.J_eq
            B[5, 1] = env.A_m/env.J_eq
            # C = np.zeros((env.obs_space.flat_dim // 2, env.obs_space.flat_dim))
            # C[:env.obs_space.flat_dim // 2, :env.obs_space.flat_dim // 2] = np.eye(env.obs_space.flat_dim // 2)
            # D = np.zeros((env.obs_space.flat_dim // 2, env.act_space.flat_dim))
>>>>>>> 14f2d6d2

    def forward(self, obs: to.Tensor) -> to.Tensor:
        """
        Evaluate the features at the given observation or use given feature values

        :param obs: observations from the environment
        :return: actions
        """
        obs = obs.to(self.device)
        batched = obs.ndimension() == 2  # number of dim is 1 if unbatched, dim > 2 is cought by features
        feats_val = self._feats(obs)
        feats_dot = self._feats.derivative(obs)

        # Inner product between policy parameters and the value of the features
        act_pos = self.net(feats_val)
        act_vel = self.net(feats_dot)
        act = to.cat([act_pos, act_vel], dim=1)

        # Return the flattened tensor if not run in a batch mode to be compatible with the action spaces
        return act.flatten() if not batched else act


class QBallBalancerPDCtrl(Policy):
    """
    PD-controller for the Quanser Ball Balancer.
    The only but significant difference of this controller to the other PD controller is the clipping of the actions.

    .. note::
        This class's desired state specification deviates from the Pyrado policies which interact with a `Task`.
    """

    def __init__(self,
                 env_spec: EnvSpec,
                 state_des: to.Tensor = to.zeros(2),
                 kp: to.Tensor = None,
                 kd: to.Tensor = None):
        """
        Constructor

        :param env_spec: environment specification
        :param state_des: tensor of desired x and y ball position [m]
        :param kp: 2x2 tensor of constant controller feedback coefficients for error [V/m]
        :param kd: 2x2 tensor of constant controller feedback coefficients for error time derivative [Vs/m]
        """
        super().__init__(env_spec)

        self.state_des = state_des
        self.limit_rad = 0.52360  # limit for angle command; see the saturation block in the Simulink model
        self.kp_servo = 14.  # P-gain for the servo angle; see the saturation block the Simulink model
        self.Kp, self.Kd = None, None
        self.init_param(kp, kd)

    def forward(self, obs: to.Tensor) -> to.Tensor:
        """
        Calculate the controller output.

        :param obs: observation from the environment
        :return act: controller output [V]
        """
        th_x, th_y, x, y, _, _, x_dot, y_dot = obs

        err = to.tensor([self.state_des[0] - x, self.state_des[1] - y])
        err_dot = to.tensor([0. - x_dot, 0. - y_dot])
        th_des = self.Kp.mv(err) + self.Kd.mv(err_dot)

        # Saturation for desired angular position
        th_des = to.clamp(th_des, -self.limit_rad, self.limit_rad)
        err_th = th_des - to.tensor([th_x, th_y])

        # Return action, see "Actuator Electrical Dynamics" block in [1]
        return err_th*self.kp_servo

    def init_param(self, kp: to.Tensor = None, kd: to.Tensor = None, verbose: bool = False, **kwargs):
        """
        Initialize controller parameters.

        :param kp: 2x2 tensor of constant controller feedback coefficients for error [V/m]
        :param kd: 2x2 tensor of constant controller feedback coefficients for error time derivative [Vs/m]
        :param verbose: print the controller's gains
        """
        self.Kp = to.diag(to.tensor([3.45, 3.45])) if kp is None else kp
        self.Kd = to.diag(to.tensor([2.11, 2.11])) if kd is None else kd
        if not self.Kp.shape == (2, 2):
            raise pyrado.ShapeErr(given=self.Kp, expected_match=(2, 2))
        if not self.Kd.shape == (2, 2):
            raise pyrado.ShapeErr(given=self.Kd, expected_match=(2, 2))

        if verbose:
            print(f"Set Kp to\n{self.Kp.numpy()}\nand Kd to\n{self.Kd.numpy()}")

    def reset(self, state_des: [np.ndarray, to.Tensor] = None):
        """
        Set the controller's desired state.

        :param state_des: tensor of desired x and y ball position [m], or None to keep the current desired state
        """
        if state_des is not None:
            if isinstance(state_des, to.Tensor):
                pass
            elif isinstance(state_des, np.ndarray):
                self.state_des = to.from_numpy(state_des).type(to.get_default_dtype())
            else:
                raise pyrado.TypeErr(given=state_des, expected_type=[to.Tensor, np.ndarray])
            self.state_des = state_des.clone()


class QCartPoleSwingUpAndBalanceCtrl(Policy):
    """ Swing-up and balancing controller for the Quanser Cart-Pole """

    def __init__(self,
                 env_spec: EnvSpec,
                 u_max: float = 18.,
                 v_max: float = 12.,
                 long: bool = False):
        """
        Constructor

        :param env_spec: environment specification
        :param u_max: maximum energy gain
        :param v_max: maximum voltage the control signal will be clipped to
        :param long: flag for long or short pole
        """
        super().__init__(env_spec)

        # Store inputs
        self.u_max = u_max
        self.v_max = v_max
        self.pd_control = False
        self.pd_activated = False
        self.long = long
        self.dp_nom = QCartPoleSim.get_nominal_domain_param(self.long)

        if long:
            self.K_pd = to.tensor([-41.833, 189.8393, -47.8483, 28.0941])
        else:
            self.k_p = to.tensor(8.5)  # former: 8.5
            self.k_d = to.tensor(0.)  # former: 0.
            self.k_e = to.tensor(24.5)  # former: 19.5 (frequency dependent)
            self.K_pd = to.tensor([41., -200., 55., -16.])  # former: [+41.8, -173.4, +46.1, -16.2]

    def init_param(self, init_values: to.Tensor = None, **kwargs):
        pass

    def forward(self, obs: to.Tensor) -> to.Tensor:
        """
        Calculate the controller output.

        :param obs: observation from the environment
        :return act: controller output [V]
        """
        x, sin_th, cos_th, x_dot, theta_dot = obs
        theta = to.atan2(sin_th, cos_th)
        alpha = (theta - math.pi) if theta > 0 else (theta + math.pi)

        J_pole = self.dp_nom['l_pole'] ** 2*self.dp_nom['m_pole']/3.
        J_eq = self.dp_nom['m_cart'] + (self.dp_nom['eta_g']*self.dp_nom['K_g'] ** 2*
                                        self.dp_nom['J_m'])/self.dp_nom['r_mp'] ** 2

        # Energy terms
        E_kin = J_pole/2.*theta_dot ** 2
        E_pot = self.dp_nom['m_pole']*self.dp_nom['g']*self.dp_nom['l_pole']*(1 - cos_th)  # E(0) = 0., E(pi) = E(-pi) = 2 mgl
        E_ref = 2.*self.dp_nom['m_pole']*self.dp_nom['g']*self.dp_nom['l_pole']

        if to.abs(alpha) < 0.1745 or self.pd_control:
            # Stabilize at the top
            self.pd_activated = True
            u = self.K_pd.dot(to.tensor([x, alpha, x_dot, theta_dot]))
        else:
            # Swing up
            u = self.k_e*(E_kin + E_pot - E_ref)*to.sign(theta_dot*cos_th) + self.k_p*(0. - x) + self.k_d*(0. - x_dot)
            u = u.clamp(-self.u_max, self.u_max)

            if self.pd_activated:
                self.pd_activated = False

        act = (J_eq*self.dp_nom['R_m']*self.dp_nom['r_mp']*u)/ \
              (self.dp_nom['eta_g']*self.dp_nom['K_g']*self.dp_nom['eta_m']*self.dp_nom['k_m']) + \
               self.dp_nom['K_g']*self.dp_nom['k_m']*x_dot/self.dp_nom['r_mp']

        # Return the clipped action
        act = act.clamp(-self.v_max, self.v_max)
        return act.view(1)  # such that when act is later converted to numpy it does not become a float


class QQubeSwingUpAndBalanceCtrl(Policy):
    """ Hybrid controller (QQubeEnergyCtrl, QQubePDCtrl) switching based on the pendulum pole angle alpha """

    def __init__(self,
                 env_spec: EnvSpec,
                 ref_energy: float = 0.04,  # Quanser's value: 0.04
                 energy_gain: float = 30.,  # Quanser's value: 25.
                 energy_th_gain: float = 0.4,
                 acc_max: float = 5.,  # Quanser's value: 5.
                 alpha_max_pd_enable: float = 10.,  # Quanser's value: 20
                 pd_gains: to.Tensor = to.tensor([-0.42, 18.45, -0.53, 1.53])):  # Quanser's value: [-2., 30., -2., 2.5]
        """
        Constructor

        :param env_spec: environment specification
        :param ref_energy: reference energy level
        :param energy_gain: P-gain on the difference to the reference energy
        :param acc_max: maximum acceleration
        :param alpha_max_pd_enable: angle threshold for enabling the PD -controller [deg]
        :param pd_gains: gains for the PD-controller
        :param energy_th_gain: P-gain on angle theta for the Energy controller
        """
        super().__init__(env_spec)

        self.alpha_max_pd_enable = alpha_max_pd_enable/180.*math.pi

        # Set up the energy and PD controller
        self.e_ctrl = QQubeEnergyCtrl(env_spec, ref_energy, energy_gain, acc_max, energy_th_gain)
        self.pd_ctrl = QQubePDCtrl(env_spec, k=pd_gains, al_des=math.pi)

    def pd_enabled(self, cos_al: [float, to.Tensor]) -> bool:
        """
        Check if the PD-controller should be enabled based oin a predefined threshold on the alpha angle.

        :param cos_al: cosine of the pendulum pole angle
        :return: bool if condition is met
        """
        cos_al_delta = 1. + to.cos(to.tensor(math.pi - self.alpha_max_pd_enable))
        return bool(to.abs(1. + cos_al) < cos_al_delta)

    def init_param(self, init_values: to.Tensor = None, **kwargs):
        pass

    def forward(self, obs: to.tensor):
        # Reconstruct the sate for the error-based controller
        sin_th, cos_th, sin_al, cos_al, th_d, al_d = obs
        s = to.stack([to.atan2(sin_th, cos_th), to.atan2(sin_al, cos_al), th_d, al_d])

        if self.pd_enabled(cos_al):
            s[1] = s[1]%(2*math.pi)  # alpha can have multiple revolutions
            return self.pd_ctrl(s)
        else:
            return self.e_ctrl(s)


class QQubeEnergyCtrl(Policy):
    """ Energy-based controller used to swing the pendulum up """

    def __init__(self,
                 env_spec: EnvSpec,
                 ref_energy: float,
                 energy_gain: float,
                 th_gain: float,
                 acc_max: float):
        """
        Constructor

        :param env_spec: environment specification
        :param ref_energy: reference energy level [J]
        :param energy_gain: P-gain on the energy [m/s/J]
        :param th_gain: P-gain on angle theta
        :param acc_max: maximum linear acceleration of the pendulum pivot [m/s**2]
        """
        super().__init__(env_spec)

        # Initialize parameters
        self._log_E_ref = to.nn.Parameter(to.log(to.tensor(ref_energy)), requires_grad=True)
        self._log_E_gain = to.nn.Parameter(to.log(to.tensor(energy_gain)), requires_grad=True)
        self._th_gain = to.nn.Parameter(to.tensor(th_gain), requires_grad=True)
        self.acc_max = to.tensor(acc_max)
        self.dp_nom = QQubeSim.get_nominal_domain_param()

    @property
    def E_ref(self):
        return to.exp(self._log_E_ref)

    @E_ref.setter
    def E_ref(self, new_E_ref):
        self._log_E_ref = to.log(new_E_ref)

    @property
    def E_gain(self):
        r""" Called $\mu$ by Quanser."""
        return to.exp(self._log_E_gain)

    @E_gain.setter
    def E_gain(self, new_mu):
        r""" Called $\mu$ by Quanser."""
        self._log_E_gain = to.log(new_mu)

    def init_param(self, init_values: to.Tensor = None, **kwargs):
        pass

    def forward(self, obs: to.Tensor) -> to.Tensor:
        """
        Control step of energy-based controller which is used in the swing-up controller

        :param obs: observations pre-processed in the `forward` method of `QQubeSwingUpAndBalanceCtrl`
        :return: action
        """
        # Reconstruct partial state
        th, al, thd, ald = obs

        # Compute energies
        J_pole = self.dp_nom['Mp']*self.dp_nom['Lp'] ** 2/12.
        E_kin = 0.5*J_pole*ald ** 2
        E_pot = 0.5*self.dp_nom['Mp']*self.dp_nom['g']*self.dp_nom['Lp']*(1. - to.cos(al))
        E = E_kin + E_pot

        # Compute clipped action
        u = self.E_gain*(self.E_ref - E)*to.sign(ald*to.cos(al)) + self._th_gain*th
        acc = clamp_symm(u, self.acc_max)
        trq = self.dp_nom['Mr']*self.dp_nom['Lr']*acc
        volt = -self.dp_nom['Rm']/self.dp_nom['km']*trq
        return volt.unsqueeze(0)


class QQubePDCtrl(Policy):
    r"""
    PD-controller for the Qunaser Qube.
    Accepts th_des and drives Qube to $x_{des} = [\theta_{des}, \alpha_{des}, 0.0, 0.0]$.
    Flag done is set when $|x_des - x| < tol$.
    """

    def __init__(self,
                 env_spec: EnvSpec,
                 k: to.Tensor = to.tensor([3., 0., 0.5, 0.]),
                 th_des: float = 0.,
                 al_des: float = 0.,
                 tols: to.Tensor = to.tensor([1/180.*math.pi, 1./180.*math.pi]),
                 calibration_mode: bool = False):
        """
        Constructor

        :param env_spec: environment specification
        :param k: controller gains, the default values stabilize the pendulum at the center hanging down
        :param th_des: desired rotary pole angle [rad]
        :param al_des: desired pendulum pole angle [rad]
        :param tols: tolerances for the desired angles [rad]
        :param calibration_mode: flag if the PD controller is used for calibration
        """
        super().__init__(env_spec)

        self.k = to.nn.Parameter(k, requires_grad=True)
        self.state_des = to.tensor([th_des, al_des, 0., 0.])
        self.tols = tols
        self.calibration_mode = calibration_mode
        self.done = False

    def init_param(self, init_values: to.Tensor = None, **kwargs):
        pass

    def forward(self, meas: to.Tensor) -> to.Tensor:
        # Unpack the raw measurement (is not an observation)
        err = self.state_des - meas  # th, al, thd, ald
        k = self.k

        if abs(err[0].item()) <= self.tols[0].item() and abs(err[1].item()) <= self.tols[1].item():
            self.done = True

        # PD control
        return k.dot(err).unsqueeze(0)


class GoToLimCtrl:
    """ Controller for going to one of the joint limits (part of the calibration routine) """

    def __init__(self, positive: bool = True, cnt_done: int = 250):
        """
        Constructor

        :param positive: direction switch
        """
        self.done = False
        self.th_lim = 10.
        self.sign = 1 if positive else -1
        self.u_max = 0.8
        self.cnt = 0
        self.cnt_done = cnt_done

    def __call__(self, meas: to.Tensor) -> to.Tensor:
        """
        Go to joint limits by applying u_max and save limit value in th_lim.

        :param meas: sensor measurement
        :return: action
        """
        # Unpack the raw measurement (is not an observation)
        th = meas[0].item()

        if abs(th - self.th_lim) > 1e-8:
            self.cnt = 0
            self.th_lim = th
        else:
            self.cnt += 1

        # Do this for cnt_done time steps
        self.done = self.cnt >= self.cnt_done
        return to.tensor([self.sign*self.u_max])


def get_lin_ctrl(env: SimEnv, ctrl_type: str, ball_z_dim_mismatch: bool = True) -> LinearPolicy:
    """
    Construct a linear controller specified by its controller gains.
    Parameters for BallOnPlate5DSim by Markus Lamprecht (clipped gains < 1e-5 to 0).

    :param env: environment
    :param ctrl_type: type of the controller: 'lqr', or 'h2'
    :param ball_z_dim_mismatch: only useful for BallOnPlate5DSim
                                set to True if the given controller dos not have the z component (relative position)
                                of the ball in the state vector, i.e. state is 14-dim instead of 16-dim
    :return: controller compatible with Pyrado Policy
    """
    from pyrado.environments.rcspysim.ball_on_plate import BallOnPlate5DSim

    if isinstance(inner_env(env), BallOnPlate5DSim):
        # Get the controller gains (K-matrix)
        if ctrl_type.lower() == 'lqr':
            ctrl_gains = to.tensor([
                [0.1401, 0, 0, 0, -0.09819, -0.1359, 0, 0.545, 0, 0, 0, -0.01417, -0.04427, 0],
                [0, 0.1381, 0, 0.2518, 0, 0, -0.2142, 0, 0.5371, 0, 0.03336, 0, 0, -0.1262],
                [0, 0, 0.1414, 0.0002534, 0, 0, -0.0002152, 0, 0, 0.5318, 0, 0, 0, -0.0001269],
                [0, -0.479, -0.0004812, 39.24, 0, 0, -15.44, 0, -1.988, -0.001934, 9.466, 0, 0, -13.14],
                [0.3039, 0, 0, 0, 25.13, 15.66, 0, 1.284, 0, 0, 0, 7.609, 6.296, 0]
            ])

        elif ctrl_type.lower() == 'h2':
            ctrl_gains = to.tensor([
                [-73.88, -2.318, 39.49, -4.270, 12.25, 0.9779, 0.2564, 35.11, 5.756, 0.8661, -0.9898, 1.421, 3.132,
                 -0.01899],
                [-24.45, 0.7202, -10.58, 2.445, -0.6957, 2.1619, -0.3966, -61.66, -3.254, 5.356, 0.1908, 12.88,
                 6.142, -0.3812],
                [-101.8, -9.011, 64.345, -5.091, 17.83, -2.636, 0.9506, -44.28, 3.206, 37.59, 2.965, -32.65, -21.68,
                 -0.1133],
                [-59.56, 1.56, -0.5794, 26.54, -2.503, 3.827, -7.534, 9.999, 1.143, -16.96, 8.450, -5.302, 4.620,
                 -10.32],
                [-107.1, 0.4359, 19.03, -9.601, 20.33, 10.36, 0.2285, -74.98, -2.136, 7.084, -1.240, 62.62, 33.66,
                 1.790]
            ])

        else:
            raise pyrado.ValueErr(given=ctrl_type, eq_constraint="'lqr' or 'h2'")

        # Compensate for the mismatching different state definition
        if ball_z_dim_mismatch:
            ctrl_gains = insert_tensor_col(ctrl_gains, 7, to.zeros((5, 1)))  # ball z position
            ctrl_gains = insert_tensor_col(ctrl_gains, -1, to.zeros((5, 1)))  # ball z velocity

    elif isinstance(inner_env(env), QBallBalancerSim):
        # Get the controller gains (K-matrix)
        if ctrl_type.lower() == 'pd':
            # Quanser gains (the original Quanser controller includes action clipping)
            ctrl_gains = -to.tensor([[-14., 0, -14*3.45, 0, 0, 0, -14*2.11, 0],
                                     [0, -14., 0, -14*3.45, 0, 0, 0, -14*2.11]])

        elif ctrl_type.lower() == 'lqr':
            # Since the control module can by tricky to install (recommended using anaconda), we only load it if needed
            import control

            # System modeling
            A = np.zeros((env.obs_space.flat_dim, env.obs_space.flat_dim))
            A[:env.obs_space.flat_dim//2, env.obs_space.flat_dim//2:] = np.eye(env.obs_space.flat_dim//2)
            A[4, 4] = -env.B_eq_v/env.J_eq
            A[5, 5] = -env.B_eq_v/env.J_eq
            A[6, 0] = env.c_kin*env.m_ball*env.g*env.r_ball**2/env.zeta
            A[6, 6] = -env.c_kin*env.r_ball**2/env.zeta
            A[7, 1] = env.c_kin*env.m_ball*env.g*env.r_ball**2/env.zeta
            A[7, 7] = -env.c_kin*env.r_ball**2/env.zeta
            B = np.zeros((env.obs_space.flat_dim, env.act_space.flat_dim))
            B[4, 0] = env.A_m/env.J_eq
            B[5, 1] = env.A_m/env.J_eq
            # C = np.zeros((env.obs_space.flat_dim // 2, env.obs_space.flat_dim))
            # C[:env.obs_space.flat_dim // 2, :env.obs_space.flat_dim // 2] = np.eye(env.obs_space.flat_dim // 2)
            # D = np.zeros((env.obs_space.flat_dim // 2, env.act_space.flat_dim))

            # Get the weighting matrices from the environment
            Q = env.task.rew_fcn.Q
            R = env.task.rew_fcn.R
            # Q = np.diag([1e2, 1e2, 5e2, 5e2, 1e-2, 1e-2, 1e+1, 1e+1])

            # Solve the continuous time Riccati eq
            K, _, _ = control.lqr(A, B, Q, R)  # for discrete system pass dt
            ctrl_gains = to.from_numpy(K).to(to.get_default_dtype())
        else:
            raise pyrado.ValueErr(given=ctrl_type, eq_constraint="'pd', 'lqr'")

    else:
        raise pyrado.TypeErr(given=inner_env(env), expected_type=BallOnPlate5DSim)

    # Reconstruct the controller
    feats = FeatureStack([identity_feat])
    ctrl = LinearPolicy(env.spec, feats)
    ctrl.init_param(-1*ctrl_gains)  # in classical control it is u = -K*x; here a = psi(s)*s
    return ctrl<|MERGE_RESOLUTION|>--- conflicted
+++ resolved
@@ -1,7 +1,6 @@
 import math
 import numpy as np
 import torch as to
-from abc import ABC
 
 import pyrado
 from pyrado.utils.data_types import EnvSpec
@@ -50,39 +49,10 @@
         self._num_feat = self._feats.num_feat
         self.net = to.nn.Linear(self._num_feat, self._num_act//2, bias=False)
 
-<<<<<<< HEAD
         # Call custom initialization function after PyTorch network parameter initialization
         init_param_kwargs = init_param_kwargs if init_param_kwargs is not None else dict()
         self.init_param(None, **init_param_kwargs)
         self.to(self.device)
-=======
-    elif isinstance(inner_env(env), QBallBalancerSim):
-        # Get the controller gains (K-matrix)
-        if ctrl_type.lower() == 'pd':
-            # Quanser gains (the original Quanser controller includes action clipping)
-            ctrl_gains = -to.tensor([[-14., 0, -14*3.45, 0, 0, 0, -14*2.11, 0],
-                                     [0, -14., 0, -14*3.45, 0, 0, 0, -14*2.11]])
-
-        elif ctrl_type.lower() == 'lqr':
-            # Since the control module can by tricky to install (recommended using anaconda), we only load it if needed
-            import control
-
-            # System modeling
-            A = np.zeros((env.obs_space.flat_dim, env.obs_space.flat_dim))
-            A[:env.obs_space.flat_dim//2, env.obs_space.flat_dim//2:] = np.eye(env.obs_space.flat_dim//2)
-            A[4, 4] = -env.B_eq_v/env.J_eq
-            A[5, 5] = -env.B_eq_v/env.J_eq
-            A[6, 0] = env.c_kin*env.m_ball*env.g*env.r_ball ** 2/env.zeta
-            A[6, 6] = -env.c_kin*env.r_ball ** 2/env.zeta
-            A[7, 1] = env.c_kin*env.m_ball*env.g*env.r_ball ** 2/env.zeta
-            A[7, 7] = -env.c_kin*env.r_ball ** 2/env.zeta
-            B = np.zeros((env.obs_space.flat_dim, env.act_space.flat_dim))
-            B[4, 0] = env.A_m/env.J_eq
-            B[5, 1] = env.A_m/env.J_eq
-            # C = np.zeros((env.obs_space.flat_dim // 2, env.obs_space.flat_dim))
-            # C[:env.obs_space.flat_dim // 2, :env.obs_space.flat_dim // 2] = np.eye(env.obs_space.flat_dim // 2)
-            # D = np.zeros((env.obs_space.flat_dim // 2, env.act_space.flat_dim))
->>>>>>> 14f2d6d2
 
     def forward(self, obs: to.Tensor) -> to.Tensor:
         """
