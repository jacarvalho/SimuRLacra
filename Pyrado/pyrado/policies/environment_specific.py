import math
import numpy as np
import torch as to

import pyrado
from pyrado.utils.data_types import EnvSpec
from pyrado.environments.sim_base import SimEnv
from pyrado.environments.pysim.quanser_ball_balancer import QBallBalancerSim
from pyrado.environments.pysim.quanser_cartpole import QCartPoleSim
from pyrado.environments.pysim.quanser_qube import QQubeSim
from pyrado.environment_wrappers.utils import inner_env
from pyrado.policies.base import Policy
from pyrado.policies.features import FeatureStack, identity_feat, RBFFeat
from pyrado.policies.linear import LinearPolicy
from pyrado.utils.math import clamp_symm
from pyrado.utils.tensor_utils import insert_tensor_col


class DualRBFLinearPolicy(LinearPolicy):
    """
    A linear policy with RBF features which are also used to get the derivative of the features. The use-case in mind
    is a simple policy which generates the joint position and joint velocity commands for the internal PD-controller
    of a robot (e.g. Barrett WAM). By re-using the RBF, we reduce the number of parameters, while we can at the same
    time get the velocity information from the features, i.e. the derivative of the normalized Gaussians.
    """

    def __init__(self,
                 spec: EnvSpec,
                 rbf_hparam: dict,
                 dim_mask: int = 2,
                 init_param_kwargs: dict = None,
                 use_cuda: bool = False):
        """
        Constructor

        :param spec: specification of environment
        :param rbf_hparam: hyper-parameters for the RBF-features, see `RBFFeat`
        :param dim_mask: number of RBF features to mask out at the beginning and the end of every dimension,
                         pass 1 to remove the first and the last features for the policy, pass 0 to use all
                         RBF features. Masking out RBFs makes sense if you want to obtain a smooth starting behavior.
        :param init_param_kwargs: additional keyword arguments for the policy parameter initialization
        """
        if not (0 <= dim_mask <= rbf_hparam['num_feat_per_dim']//2):
            raise pyrado.ValueErr(
                given=dim_mask, ge_constraint='0', le_constraint=f"{rbf_hparam['num_feat_per_dim']//2}"
            )

        # Construct the RBF features
        self._feats = RBFFeat(**rbf_hparam)

        # Call LinearPolicy's constructor (custom parts will be overridden later)
        super().__init__(spec, FeatureStack([self._feats]), init_param_kwargs, use_cuda)
        if not self._num_act%2 == 0:
            raise pyrado.ShapeErr(msg='DualRBFLinearPolicy only works with an even number of actions,'
                                      'since we are using the time derivative of the features to create the second'
                                      'half of the outputs. This is done to use forward() in order to obtain'
                                      'the joint position and the joint velocities.')

        # Override custom parts
        self._feats = RBFFeat(**rbf_hparam)
        self.dim_mask = dim_mask
        if self.dim_mask > 0:
            self.num_active_feat = self._feats.num_feat - 2*self.dim_mask*spec.obs_space.flat_dim
        else:
            self.num_active_feat = self._feats.num_feat
        self.net = to.nn.Linear(self.num_active_feat, self._num_act//2, bias=False)

        # Create mask to deactivate first and last feature of every input dimension
        self.feats_mask = to.ones(self._feats.centers.shape, dtype=to.bool)
        self.feats_mask[:self.dim_mask, :] = False
        self.feats_mask[-self.dim_mask:, :] = False
        self.feats_mask = self.feats_mask.t().reshape(-1, )  # reshape the same way as in RBFFeat

        # Call custom initialization function after PyTorch network parameter initialization
        init_param_kwargs = init_param_kwargs if init_param_kwargs is not None else dict()
        self.init_param(None, **init_param_kwargs)
        self.to(self.device)

    def forward(self, obs: to.Tensor) -> to.Tensor:
        """
        Evaluate the features at the given observation or use given feature values

        :param obs: observations from the environment
        :return: actions
        """
        obs = obs.to(self.device)
        batched = obs.ndimension() == 2  # number of dim is 1 if unbatched, dim > 2 is cought by features
        feats_val = self._feats(obs)
        feats_dot = self._feats.derivative(obs)

        if self.dim_mask > 0:
            # Mask out first and last feature of every input dimension
            feats_val = feats_val[:, self.feats_mask]
            feats_dot = feats_dot[:, self.feats_mask]

        # Inner product between policy parameters and the value of the features
        act_pos = self.net(feats_val)
        act_vel = self.net(feats_dot)
        act = to.cat([act_pos, act_vel], dim=1)

        # Return the flattened tensor if not run in a batch mode to be compatible with the action spaces
        return act.flatten() if not batched else act


class QBallBalancerPDCtrl(Policy):
    """
    PD-controller for the Quanser Ball Balancer.
    The only but significant difference of this controller to the other PD controller is the clipping of the actions.

    .. note::
        This class's desired state specification deviates from the Pyrado policies which interact with a `Task`.
    """

    def __init__(self,
                 env_spec: EnvSpec,
                 state_des: to.Tensor = to.zeros(2),
                 kp: to.Tensor = None,
                 kd: to.Tensor = None):
        """
        Constructor

        :param env_spec: environment specification
        :param state_des: tensor of desired x and y ball position [m]
        :param kp: 2x2 tensor of constant controller feedback coefficients for error [V/m]
        :param kd: 2x2 tensor of constant controller feedback coefficients for error time derivative [Vs/m]
        """
        super().__init__(env_spec)

        self.state_des = state_des
        self.limit_rad = 0.52360  # limit for angle command; see the saturation block in the Simulink model
        self.kp_servo = 14.  # P-gain for the servo angle; see the saturation block the Simulink model
        self.Kp, self.Kd = None, None
        self.init_param(kp, kd)

    def forward(self, obs: to.Tensor) -> to.Tensor:
        """
        Calculate the controller output.

        :param obs: observation from the environment
        :return act: controller output [V]
        """
        th_x, th_y, x, y, _, _, x_dot, y_dot = obs

        err = to.tensor([self.state_des[0] - x, self.state_des[1] - y])
        err_dot = to.tensor([0. - x_dot, 0. - y_dot])
        th_des = self.Kp.mv(err) + self.Kd.mv(err_dot)

        # Saturation for desired angular position
        th_des = to.clamp(th_des, -self.limit_rad, self.limit_rad)
        err_th = th_des - to.tensor([th_x, th_y])

        # Return action, see "Actuator Electrical Dynamics" block in [1]
        return err_th*self.kp_servo

    def init_param(self, kp: to.Tensor = None, kd: to.Tensor = None, verbose: bool = False, **kwargs):
        """
        Initialize controller parameters.

        :param kp: 2x2 tensor of constant controller feedback coefficients for error [V/m]
        :param kd: 2x2 tensor of constant controller feedback coefficients for error time derivative [Vs/m]
        :param verbose: print the controller's gains
        """
        self.Kp = to.diag(to.tensor([3.45, 3.45])) if kp is None else kp
        self.Kd = to.diag(to.tensor([2.11, 2.11])) if kd is None else kd
        if not self.Kp.shape == (2, 2):
            raise pyrado.ShapeErr(given=self.Kp, expected_match=(2, 2))
        if not self.Kd.shape == (2, 2):
            raise pyrado.ShapeErr(given=self.Kd, expected_match=(2, 2))

        if verbose:
            print(f"Set Kp to\n{self.Kp.numpy()}\nand Kd to\n{self.Kd.numpy()}")

    def reset(self, state_des: [np.ndarray, to.Tensor] = None):
        """
        Set the controller's desired state.

        :param state_des: tensor of desired x and y ball position [m], or None to keep the current desired state
        """
        if state_des is not None:
            if isinstance(state_des, to.Tensor):
                pass
            elif isinstance(state_des, np.ndarray):
                self.state_des = to.from_numpy(state_des).type(to.get_default_dtype())
            else:
                raise pyrado.TypeErr(given=state_des, expected_type=[to.Tensor, np.ndarray])
            self.state_des = state_des.clone()


class QCartPoleSwingUpAndBalanceCtrl(Policy):
    """ Swing-up and balancing controller for the Quanser Cart-Pole """

    def __init__(self,
                 env_spec: EnvSpec,
                 u_max: float = 18.,
                 v_max: float = 12.,
                 long: bool = False):
        """
        Constructor

        :param env_spec: environment specification
        :param u_max: maximum energy gain
        :param v_max: maximum voltage the control signal will be clipped to
        :param long: flag for long or short pole
        """
        super().__init__(env_spec)

        # Store inputs
        self.u_max = u_max
        self.v_max = v_max
        self.pd_control = False
        self.pd_activated = False
        self.long = long
        self.dp_nom = QCartPoleSim.get_nominal_domain_param(self.long)

        if long:
            self.K_pd = to.tensor([-41.833, 189.8393, -47.8483, 28.0941])
        else:
            self.k_p = to.tensor(8.5)  # former: 8.5
            self.k_d = to.tensor(0.)  # former: 0.
            self.k_e = to.tensor(24.5)  # former: 19.5 (frequency dependent)
            self.K_pd = to.tensor([41., -200., 55., -16.])  # former: [+41.8, -173.4, +46.1, -16.2]

    def init_param(self, init_values: to.Tensor = None, **kwargs):
        pass

    def forward(self, obs: to.Tensor) -> to.Tensor:
        """
        Calculate the controller output.

        :param obs: observation from the environment
        :return act: controller output [V]
        """
        x, sin_th, cos_th, x_dot, theta_dot = obs
        theta = to.atan2(sin_th, cos_th)
        alpha = (theta - math.pi) if theta > 0 else (theta + math.pi)

        J_pole = self.dp_nom['l_pole'] ** 2*self.dp_nom['m_pole']/3.
        J_eq = self.dp_nom['m_cart'] + (self.dp_nom['eta_g']*self.dp_nom['K_g'] ** 2*
                                        self.dp_nom['J_m'])/self.dp_nom['r_mp'] ** 2

        # Energy terms
        E_kin = J_pole/2.*theta_dot ** 2
        E_pot = self.dp_nom['m_pole']*self.dp_nom['g']*self.dp_nom['l_pole']*(1 - cos_th)  # E(0) = 0., E(pi) = E(-pi) = 2 mgl
        E_ref = 2.*self.dp_nom['m_pole']*self.dp_nom['g']*self.dp_nom['l_pole']

        if to.abs(alpha) < 0.1745 or self.pd_control:
            # Stabilize at the top
            self.pd_activated = True
            u = self.K_pd.dot(to.tensor([x, alpha, x_dot, theta_dot]))
        else:
            # Swing up
            u = self.k_e*(E_kin + E_pot - E_ref)*to.sign(theta_dot*cos_th) + self.k_p*(0. - x) + self.k_d*(0. - x_dot)
            u = u.clamp(-self.u_max, self.u_max)

            if self.pd_activated:
                self.pd_activated = False

        act = (J_eq*self.dp_nom['R_m']*self.dp_nom['r_mp']*u)/ \
              (self.dp_nom['eta_g']*self.dp_nom['K_g']*self.dp_nom['eta_m']*self.dp_nom['k_m']) + \
               self.dp_nom['K_g']*self.dp_nom['k_m']*x_dot/self.dp_nom['r_mp']

        # Return the clipped action
        act = act.clamp(-self.v_max, self.v_max)
        return act.view(1)  # such that when act is later converted to numpy it does not become a float


class QQubeSwingUpAndBalanceCtrl(Policy):
    """ Hybrid controller (QQubeEnergyCtrl, QQubePDCtrl) switching based on the pendulum pole angle alpha

    .. note::
        Extracted Quanser's values from q_qube2_swingup.mdl
    """

    def __init__(self,
                 env_spec: EnvSpec,
<<<<<<< HEAD
                 ref_energy: float = 0.09,  # Quanser's value: 0.04
                 energy_gain: float = 40.,  # Quanser's value: 25.
                 energy_th_gain: float = 0.4,
                 acc_max: float = 5.,  # Quanser's value: 5.
=======
                 ref_energy: float = 0.04,  # Quanser's value: 0.02
                 energy_gain: float = 30.,  # Quanser's value: 50
                 energy_th_gain: float = 0.4,  # former: 0.4
                 acc_max: float = 5.,  # Quanser's value: 6
>>>>>>> 6c584cba
                 alpha_max_pd_enable: float = 10.,  # Quanser's value: 20
                 pd_gains: to.Tensor = to.tensor([-0.42, 18.45, -0.53, 1.53])):  # Quanser's value: [-2, 35, -1.5, 3]
        """
        Constructor

        :param env_spec: environment specification
        :param ref_energy: reference energy level
        :param energy_gain: P-gain on the difference to the reference energy
        :param energy_th_gain: P-gain on angle theta for the Energy controller. This term does not exist in Quanser's
                               implementation. Its purpose it to keep the Qube from moving too much around the
                               vertical axis, i.e. prevent bouncing against the mechanical boundaries.
        :param acc_max: maximum acceleration
        :param alpha_max_pd_enable: angle threshold for enabling the PD -controller [deg]
        :param pd_gains: gains for the PD-controller
        """
        super().__init__(env_spec)

        self.alpha_max_pd_enable = alpha_max_pd_enable/180.*math.pi

        # Set up the energy and PD controller
        self.e_ctrl = QQubeEnergyCtrl(env_spec, ref_energy, energy_gain, energy_th_gain, acc_max)
        self.pd_ctrl = QQubePDCtrl(env_spec, k=pd_gains, al_des=math.pi)

    def pd_enabled(self, cos_al: [float, to.Tensor]) -> bool:
        """
        Check if the PD-controller should be enabled based oin a predefined threshold on the alpha angle.

        :param cos_al: cosine of the pendulum pole angle
        :return: bool if condition is met
        """
        cos_al_delta = 1. + to.cos(to.tensor(math.pi - self.alpha_max_pd_enable))
        return bool(to.abs(1. + cos_al) < cos_al_delta)

    def init_param(self, init_values: to.Tensor = None, **kwargs):
        pass

    def forward(self, obs: to.tensor):
        # Reconstruct the sate for the error-based controller
        sin_th, cos_th, sin_al, cos_al, th_d, al_d = obs
        s = to.stack([to.atan2(sin_th, cos_th), to.atan2(sin_al, cos_al), th_d, al_d])

        if self.pd_enabled(cos_al):
            s[1] = s[1]%(2*math.pi)  # alpha can have multiple revolutions
            return self.pd_ctrl(s)
        else:
            return self.e_ctrl(s)


class QQubeEnergyCtrl(Policy):
    """ Energy-based controller used to swing the pendulum up """

    def __init__(self,
                 env_spec: EnvSpec,
                 ref_energy: float,
                 energy_gain: float,
                 th_gain: float,
                 acc_max: float):
        """
        Constructor

        :param env_spec: environment specification
        :param ref_energy: reference energy level [J]
        :param energy_gain: P-gain on the energy [m/s/J]
        :param th_gain: P-gain on angle theta
        :param acc_max: maximum linear acceleration of the pendulum pivot [m/s**2]
        """
        super().__init__(env_spec)

        # Initialize parameters
        self._log_E_ref = to.nn.Parameter(to.log(to.tensor(ref_energy)), requires_grad=True)
        self._log_E_gain = to.nn.Parameter(to.log(to.tensor(energy_gain)), requires_grad=True)
        self._th_gain = to.nn.Parameter(to.tensor(th_gain), requires_grad=True)
        self.acc_max = to.tensor(acc_max)
        self.dp_nom = QQubeSim.get_nominal_domain_param()

    @property
    def E_ref(self):
        return to.exp(self._log_E_ref)

    @E_ref.setter
    def E_ref(self, new_E_ref):
        self._log_E_ref = to.log(new_E_ref)

    @property
    def E_gain(self):
        r""" Called $\mu$ by Quanser."""
        return to.exp(self._log_E_gain)

    @E_gain.setter
    def E_gain(self, new_mu):
        r""" Called $\mu$ by Quanser."""
        self._log_E_gain = to.log(new_mu)

    def init_param(self, init_values: to.Tensor = None, **kwargs):
        pass

    def forward(self, obs: to.Tensor) -> to.Tensor:
        """
        Control step of energy-based controller which is used in the swing-up controller

        :param obs: observations pre-processed in the `forward` method of `QQubeSwingUpAndBalanceCtrl`
        :return: action
        """
        # Reconstruct partial state
        th, al, thd, ald = obs

        # Compute energies
        J_pole = self.dp_nom['Mp']*self.dp_nom['Lp'] ** 2/12.
        E_kin = 0.5*J_pole*ald ** 2
        E_pot = 0.5*self.dp_nom['Mp']*self.dp_nom['g']*self.dp_nom['Lp']*(1. - to.cos(al))
        E = E_kin + E_pot

        # Compute clipped action
        u = self.E_gain*(E - self.E_ref)*to.sign(ald*to.cos(al)) - self._th_gain*th
        acc = clamp_symm(u, self.acc_max)
        trq = self.dp_nom['Mr']*self.dp_nom['Lr']*acc
        volt = self.dp_nom['Rm']/self.dp_nom['km']*trq
        return volt.unsqueeze(0)


class QQubePDCtrl(Policy):
    r"""
    PD-controller for the Qunaser Qube.
    Accepts th_des and drives Qube to $x_{des} = [\theta_{des}, \alpha_{des}, 0.0, 0.0]$.
    Flag done is set when $|x_des - x| < tol$.
    """

    def __init__(self,
                 env_spec: EnvSpec,
                 k: to.Tensor = to.tensor([3., 0., 0.5, 0.]),
                 th_des: float = 0.,
                 al_des: float = 0.,
                 tols: to.Tensor = to.tensor([1/180.*math.pi, 1./180.*math.pi]),
                 calibration_mode: bool = False):
        """
        Constructor

        :param env_spec: environment specification
        :param k: controller gains, the default values stabilize the pendulum at the center hanging down
        :param th_des: desired rotary pole angle [rad]
        :param al_des: desired pendulum pole angle [rad]
        :param tols: tolerances for the desired angles [rad]
        :param calibration_mode: flag if the PD controller is used for calibration
        """
        super().__init__(env_spec)

        self.k = to.nn.Parameter(k, requires_grad=True)
        self.state_des = to.tensor([th_des, al_des, 0., 0.])
        self.tols = tols
        self.calibration_mode = calibration_mode
        self.done = False

    def init_param(self, init_values: to.Tensor = None, **kwargs):
        pass

    def forward(self, meas: to.Tensor) -> to.Tensor:
        # Unpack the raw measurement (is not an observation)
        err = self.state_des - meas  # th, al, thd, ald
        k = self.k

        if abs(err[0].item()) <= self.tols[0].item() and abs(err[1].item()) <= self.tols[1].item():
            self.done = True

        # PD control
        return k.dot(err).unsqueeze(0)


class GoToLimCtrl:
    """ Controller for going to one of the joint limits (part of the calibration routine) """

    def __init__(self, positive: bool = True, cnt_done: int = 250):
        """
        Constructor

        :param positive: direction switch
        """
        self.done = False
        self.th_lim = 10.
        self.sign = 1 if positive else -1
        self.u_max = 0.8
        self.cnt = 0
        self.cnt_done = cnt_done

    def __call__(self, meas: to.Tensor) -> to.Tensor:
        """
        Go to joint limits by applying u_max and save limit value in th_lim.

        :param meas: sensor measurement
        :return: action
        """
        # Unpack the raw measurement (is not an observation)
        th = meas[0].item()

        if abs(th - self.th_lim) > 1e-8:
            self.cnt = 0
            self.th_lim = th
        else:
            self.cnt += 1

        # Do this for cnt_done time steps
        self.done = self.cnt >= self.cnt_done
        return to.tensor([self.sign*self.u_max])


def get_lin_ctrl(env: SimEnv, ctrl_type: str, ball_z_dim_mismatch: bool = True) -> LinearPolicy:
    """
    Construct a linear controller specified by its controller gains.
    Parameters for BallOnPlate5DSim by Markus Lamprecht (clipped gains < 1e-5 to 0).

    :param env: environment
    :param ctrl_type: type of the controller: 'lqr', or 'h2'
    :param ball_z_dim_mismatch: only useful for BallOnPlate5DSim
                                set to True if the given controller dos not have the z component (relative position)
                                of the ball in the state vector, i.e. state is 14-dim instead of 16-dim
    :return: controller compatible with Pyrado Policy
    """
    from pyrado.environments.rcspysim.ball_on_plate import BallOnPlate5DSim

    if isinstance(inner_env(env), BallOnPlate5DSim):
        # Get the controller gains (K-matrix)
        if ctrl_type.lower() == 'lqr':
            ctrl_gains = to.tensor([
                [0.1401, 0, 0, 0, -0.09819, -0.1359, 0, 0.545, 0, 0, 0, -0.01417, -0.04427, 0],
                [0, 0.1381, 0, 0.2518, 0, 0, -0.2142, 0, 0.5371, 0, 0.03336, 0, 0, -0.1262],
                [0, 0, 0.1414, 0.0002534, 0, 0, -0.0002152, 0, 0, 0.5318, 0, 0, 0, -0.0001269],
                [0, -0.479, -0.0004812, 39.24, 0, 0, -15.44, 0, -1.988, -0.001934, 9.466, 0, 0, -13.14],
                [0.3039, 0, 0, 0, 25.13, 15.66, 0, 1.284, 0, 0, 0, 7.609, 6.296, 0]
            ])

        elif ctrl_type.lower() == 'h2':
            ctrl_gains = to.tensor([
                [-73.88, -2.318, 39.49, -4.270, 12.25, 0.9779, 0.2564, 35.11, 5.756, 0.8661, -0.9898, 1.421, 3.132,
                 -0.01899],
                [-24.45, 0.7202, -10.58, 2.445, -0.6957, 2.1619, -0.3966, -61.66, -3.254, 5.356, 0.1908, 12.88,
                 6.142, -0.3812],
                [-101.8, -9.011, 64.345, -5.091, 17.83, -2.636, 0.9506, -44.28, 3.206, 37.59, 2.965, -32.65, -21.68,
                 -0.1133],
                [-59.56, 1.56, -0.5794, 26.54, -2.503, 3.827, -7.534, 9.999, 1.143, -16.96, 8.450, -5.302, 4.620,
                 -10.32],
                [-107.1, 0.4359, 19.03, -9.601, 20.33, 10.36, 0.2285, -74.98, -2.136, 7.084, -1.240, 62.62, 33.66,
                 1.790]
            ])

        else:
            raise pyrado.ValueErr(given=ctrl_type, eq_constraint="'lqr' or 'h2'")

        # Compensate for the mismatching different state definition
        if ball_z_dim_mismatch:
            ctrl_gains = insert_tensor_col(ctrl_gains, 7, to.zeros((5, 1)))  # ball z position
            ctrl_gains = insert_tensor_col(ctrl_gains, -1, to.zeros((5, 1)))  # ball z velocity

    elif isinstance(inner_env(env), QBallBalancerSim):
        # Get the controller gains (K-matrix)
        if ctrl_type.lower() == 'pd':
            # Quanser gains (the original Quanser controller includes action clipping)
            ctrl_gains = -to.tensor([[-14., 0, -14*3.45, 0, 0, 0, -14*2.11, 0],
                                     [0, -14., 0, -14*3.45, 0, 0, 0, -14*2.11]])

        elif ctrl_type.lower() == 'lqr':
            # Since the control module can by tricky to install (recommended using anaconda), we only load it if needed
            import control

            # System modeling
            A = np.zeros((env.obs_space.flat_dim, env.obs_space.flat_dim))
            A[:env.obs_space.flat_dim//2, env.obs_space.flat_dim//2:] = np.eye(env.obs_space.flat_dim//2)
            A[4, 4] = -env.B_eq_v/env.J_eq
            A[5, 5] = -env.B_eq_v/env.J_eq
            A[6, 0] = env.c_kin*env.m_ball*env.g*env.r_ball**2/env.zeta
            A[6, 6] = -env.c_kin*env.r_ball**2/env.zeta
            A[7, 1] = env.c_kin*env.m_ball*env.g*env.r_ball**2/env.zeta
            A[7, 7] = -env.c_kin*env.r_ball**2/env.zeta
            B = np.zeros((env.obs_space.flat_dim, env.act_space.flat_dim))
            B[4, 0] = env.A_m/env.J_eq
            B[5, 1] = env.A_m/env.J_eq
            # C = np.zeros((env.obs_space.flat_dim // 2, env.obs_space.flat_dim))
            # C[:env.obs_space.flat_dim // 2, :env.obs_space.flat_dim // 2] = np.eye(env.obs_space.flat_dim // 2)
            # D = np.zeros((env.obs_space.flat_dim // 2, env.act_space.flat_dim))

            # Get the weighting matrices from the environment
            Q = env.task.rew_fcn.Q
            R = env.task.rew_fcn.R
            # Q = np.diag([1e2, 1e2, 5e2, 5e2, 1e-2, 1e-2, 1e+1, 1e+1])

            # Solve the continuous time Riccati eq
            K, _, _ = control.lqr(A, B, Q, R)  # for discrete system pass dt
            ctrl_gains = to.from_numpy(K).to(to.get_default_dtype())
        else:
            raise pyrado.ValueErr(given=ctrl_type, eq_constraint="'pd', 'lqr'")

    else:
        raise pyrado.TypeErr(given=inner_env(env), expected_type=BallOnPlate5DSim)

    # Reconstruct the controller
    feats = FeatureStack([identity_feat])
    ctrl = LinearPolicy(env.spec, feats)
    ctrl.init_param(-1*ctrl_gains)  # in classical control it is u = -K*x; here a = psi(s)*s
    return ctrl<|MERGE_RESOLUTION|>--- conflicted
+++ resolved
@@ -273,19 +273,14 @@
 
     def __init__(self,
                  env_spec: EnvSpec,
-<<<<<<< HEAD
-                 ref_energy: float = 0.09,  # Quanser's value: 0.04
-                 energy_gain: float = 40.,  # Quanser's value: 25.
-                 energy_th_gain: float = 0.4,
-                 acc_max: float = 5.,  # Quanser's value: 5.
-=======
                  ref_energy: float = 0.04,  # Quanser's value: 0.02
                  energy_gain: float = 30.,  # Quanser's value: 50
                  energy_th_gain: float = 0.4,  # former: 0.4
                  acc_max: float = 5.,  # Quanser's value: 6
->>>>>>> 6c584cba
                  alpha_max_pd_enable: float = 10.,  # Quanser's value: 20
-                 pd_gains: to.Tensor = to.tensor([-0.42, 18.45, -0.53, 1.53])):  # Quanser's value: [-2, 35, -1.5, 3]
+                 # pd_gains: to.Tensor = to.tensor([-0.42, 18.45, -0.53, 1.53])):  # Quanser's value: [-2, 35, -1.5, 3]
+                 pd_gains: to.Tensor = to.tensor([-2., 35., -1.5, 3.])):
+                 # pd_gains: to.Tensor = to.tensor([-0.4707,  4.4347, -1.6357,  3.7186])):
         """
         Constructor
 
@@ -298,6 +293,7 @@
         :param acc_max: maximum acceleration
         :param alpha_max_pd_enable: angle threshold for enabling the PD -controller [deg]
         :param pd_gains: gains for the PD-controller
+        :param energy_th_gain: P-gain on angle theta for the Energy controller
         """
         super().__init__(env_spec)
 
