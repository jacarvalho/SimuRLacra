import functools
import numpy as np
import os.path as osp
from init_args_serializer import Serializable
from typing import Sequence

import rcsenv
from pyrado.environments.rcspysim.base import RcsSim
from pyrado.spaces.singular import SingularStateSpace
from pyrado.tasks.base import Task
from pyrado.tasks.masked import MaskedTask
from pyrado.tasks.predefined import create_check_all_boundaries_task
from pyrado.tasks.utils import proximity_succeeded
from pyrado.tasks.final_reward import FinalRewTask, FinalRewMode
from pyrado.tasks.desired_state import DesStateTask
from pyrado.tasks.reward_functions import ExpQuadrErrRewFcn, ZeroPerStepRewFcn
from pyrado.tasks.sequential import SequentialTasks
from pyrado.tasks.parallel import ParallelTasks
from pyrado.utils.data_types import EnvSpec


rcsenv.addResourcePath(rcsenv.RCSPYSIM_CONFIG_PATH)
rcsenv.addResourcePath(osp.join(rcsenv.RCSPYSIM_CONFIG_PATH, 'Planar3Link'))


class Planar3LinkSim(RcsSim, Serializable):
    """ Base class for the Planar 3-link environments simulated in Rcs using the Vortex or Bullet physics engine """

    def __init__(self, task_args: dict, max_dist_force: float = None, **kwargs):
        """
        Constructor

        .. note::
            This constructor should only be called via the subclasses.

        :param task_args: arguments for the task construction
        :param max_dist_force: maximum disturbance force, set to None (default) for no disturbance
        :param kwargs: keyword arguments forwarded to `RcsSim`
                       collisionConfig: specification of the Rcs CollisionModel
        """
        Serializable._init(self, locals())

        if kwargs.get('collisionConfig', None) is None:
            collision_config = {
                'pairs': [
                    {'body1': 'Effector', 'body2': 'Link2'},
                    {'body1': 'Effector', 'body2': 'Link1'},
                ],
                'threshold': 0.15,
                'predCollHorizon': 20
            }
        else:
            collision_config = kwargs.get('collisionConfig')

        # Forward to the RcsSim's constructor, nothing more needs to be done here
        RcsSim.__init__(
            self,
            envType='Planar3Link',
            graphFileName='gPlanar3Link.xml',
            task_args=task_args,
            collisionConfig=collision_config,
            **kwargs
        )

        # Initial state space definition
        upright_init_state = np.array([0.1, 0.1, 0.1])  # [rad, rad, rad]
        self._init_space = SingularStateSpace(upright_init_state, labels=['$q_1$', '$q_2$', '$q_3$'])

        # Setup disturbance
        self._max_dist_force = max_dist_force

    def _disturbance_generator(self) -> (np.ndarray, None):
        if self._max_dist_force is None:
            return None
        # Sample angle and force uniformly
        angle = np.random.uniform(-np.pi, np.pi)
        force = np.random.uniform(0, self._max_dist_force)
        return np.array([force*np.sin(angle), 0, force*np.cos(angle)])

    @classmethod
    def get_nominal_domain_param(cls):
        # Needs to be implemented by subclasses
        raise NotImplementedError

    def _create_task(self, task_args: dict) -> Task:
        # Define the indices for selection. This needs to match the observations' names in RcsPySim.
        if task_args.get('consider_velocities', False):
            idcs = ['Effector_X', 'Effector_Z', 'Effector_Xd', 'Effector_Zd']
        else:
            idcs = ['Effector_X', 'Effector_Z']

        # Get the masked environment specification
        spec = EnvSpec(
            self.spec.obs_space,
            self.spec.act_space,
            self.spec.state_space.subspace(self.spec.state_space.create_mask(idcs))
        )

        # Get and set goal position in world coordinates for all three sub-goals
        p1 = self.get_body_position('Goal1', '', '')
        p2 = self.get_body_position('Goal2', '', '')
        p3 = self.get_body_position('Goal3', '', '')
        if task_args.get('consider_velocities', False):
            Q = np.diag([1e0, 1e0, 1e-1, 1e-1])
            state_des1 = np.array([p1[0], p1[2], 0, 0])
            state_des2 = np.array([p2[0], p2[2], 0, 0])
            state_des3 = np.array([p3[0], p3[2], 0, 0])
        else:
            Q = np.diag([1e0, 1e0])
            state_des1 = np.array([p1[0], p1[2]])
            state_des2 = np.array([p2[0], p2[2]])
            state_des3 = np.array([p3[0], p3[2]])

        success_fcn = functools.partial(proximity_succeeded, thold_dist=7.5e-2, dims=[0, 1])  # min distance = 7cm
        R = np.zeros((spec.act_space.flat_dim, spec.act_space.flat_dim))

        # Create the tasks
        subtask_11 = FinalRewTask(
            DesStateTask(spec, state_des1, ExpQuadrErrRewFcn(Q, R), success_fcn),
            mode=FinalRewMode(time_dependent=True)
        )
        subtask_21 = FinalRewTask(
            DesStateTask(spec, state_des2, ExpQuadrErrRewFcn(Q, R), success_fcn),
            mode=FinalRewMode(time_dependent=True)
        )
        subtask_1p = ParallelTasks(
            [subtask_11, subtask_21], hold_rew_when_done=True, verbose=False
        )
        subtask_3 = FinalRewTask(
            DesStateTask(spec, state_des3, ExpQuadrErrRewFcn(Q, R), success_fcn),
            mode=FinalRewMode(time_dependent=True)
        )
        subtask_12 = FinalRewTask(
            DesStateTask(spec, state_des1, ExpQuadrErrRewFcn(Q, R), success_fcn),
            mode=FinalRewMode(time_dependent=True)
        )
        subtask_22 = FinalRewTask(
            DesStateTask(spec, state_des2, ExpQuadrErrRewFcn(Q, R), success_fcn),
            mode=FinalRewMode(time_dependent=True)
        )
        subtask_2p = ParallelTasks(
            [subtask_12, subtask_22], hold_rew_when_done=True, verbose=False
        )
        task = FinalRewTask(
            SequentialTasks([subtask_1p, subtask_3, subtask_2p], hold_rew_when_done=True, verbose=True),
            mode=FinalRewMode(always_positive=True), factor=2e3
        )
        masked_task = MaskedTask(self.spec, task, idcs)

        task_check_bounds = create_check_all_boundaries_task(self.spec, penalty=1e3)

        # Return the masked task and and additional task that ends the episode if the unmasked state is out of bound
        return ParallelTasks([masked_task, task_check_bounds])


class Planar3LinkJointCtrlSim(Planar3LinkSim, Serializable):
    """ Planar 3-link robot controlled by directly setting the joint angles """

    name: str = 'p3l-jt'

    def __init__(self, task_args: dict = None, **kwargs):
        """
        Constructor

        :param kwargs: keyword arguments forwarded to `RcsSim`
        """
        Serializable._init(self, locals())

        # Forward to the Planar3LinkSim's constructor, specifying the characteristic action model
        super().__init__(
            task_args=dict() if task_args is None else task_args,
            actionModelType='joint_pos',
            **kwargs
        )


class Planar3LinkIKSim(Planar3LinkSim, Serializable):
    """ Planar 3-link robot environment controlled by setting the input to an Rcs IK-based controller """

    name: str = 'p3l-ik'

    def __init__(self, task_args: dict = None, **kwargs):
        """
        Constructor

        :param kwargs: keyword arguments forwarded to `RcsSim`
                       checkJointLimits: bool = False,
                       collisionAvoidanceIK: bool = True,
        """
        Serializable._init(self, locals())

        # Forward to the Planar3LinkSim's constructor, specifying the characteristic action model
        super().__init__(
            task_args=dict() if task_args is None else task_args,
            actionModelType='ik',
            positionTasks=True,
            **kwargs
        )


class Planar3LinkTASim(Planar3LinkSim, Serializable):
    """ Planar 3-link robot controlled by setting the task activation of a Rcs control task """

    name: str = 'p3l-ta'

    def __init__(self,
<<<<<<< HEAD
                 task_args: dict,
=======
                 task_args: dict = None,
>>>>>>> 0d1eaed4
                 mps: Sequence[dict] = None,
                 position_mps: bool = True,
                 **kwargs):
        """
        Constructor

        :param mps: movement primitives holding the dynamical systems and the goal states
        :param position_mps: if `True` use movement primitives specified on position-level, if `False` velocity-level
        :param kwargs: keyword arguments which are available for all task-based `RcsSim`
                       taskCombinationMethod: str = 'mean',  # 'sum', 'mean',  'product', or 'softmax'
                       checkJointLimits: bool = False,
                       collisionAvoidanceIK: bool = True,
                       observeVelocities: bool = True,
                       observeForceTorque: bool = True,
                       observeCollisionCost: bool = False,
                       observePredictedCollisionCost: bool = False,
                       observeManipulabilityIndex: bool = False,
                       observeCurrentManipulability: bool = True,
                       observeGoalDistance: bool = False,
                       observeDynamicalSystemDiscrepancy: bool = False,

        Example:
        mps = [{'function': 'lin',
                'errorDynamics': np.eye(dim_mp_state),
                'goal': np.zeros(dim_mp_state)
               },
               {'function': 'lin',
                'errorDynamics':  np.zeros(dim_mp_state),
                'goal': np.ones(dim_mp_state)
               }]

        Example
        mps = [{'function': 'msd_nlin',
                'attractorStiffness': 100.,
                'mass': 1.,
                'damping': 50.,
                'goal': state_des[dim_mp_state]
               },
               {'function': 'msd',
                'attractorStiffness': 100.,
                'mass': 1.,
                'damping': 50.,
                'goal': np.ones(dim_mp_state)
                }]
        """
        Serializable._init(self, locals())

        # Define the movement primitives
        if mps is None:
            if position_mps:
                mps = [
                    {
                        'function': 'msd_nlin',
                        'attractorStiffness': 30.,
                        'mass': 1.,
                        'damping': 50.,
                        'goal': np.array([-0.8, 0.8]),  # position of the left sphere
                    },
                    {
                        'function': 'msd_nlin',
                        'attractorStiffness': 30.,
                        'mass': 1.,
                        'damping': 50.,
                        'goal': np.array([+0.8, 0.8]),  # position of the lower right sphere
                    },
                    {
                        'function': 'msd_nlin',
                        'attractorStiffness': 30.,
                        'mass': 1.,
                        'damping': 50.,
                        'goal': np.array([-0.25, 1.2]),  # position of the upper right sphere
                    }
                ]
            else:
                dt = kwargs.get('dt', 0.01)  # 100 Hz is the default
                mps = [
                    {
                        'function': 'lin',
                        'errorDynamics': 5.*np.eye(2),
                        'goal': dt*np.array([0.06, 0.06])  # X and Z [m/s]
                    },
                    {
                        'function': 'lin',
                        'errorDynamics': 5.*np.eye(2),
                        'goal': dt*np.array([-0.04, -0.04])  # X and Z [m/s]
                    }
                ]

        # Forward to the Planar3LinkSim's constructor, specifying the characteristic action model
        super().__init__(
            task_args=dict() if task_args is None else task_args,
            actionModelType='activation',
            tasks=mps,
            positionTasks=position_mps,
            **kwargs
        )

        # # State space definition
        # if kwargs.get('observeVelocities', True):
        #     self.state_mask = self.obs_space.create_mask(
        #         'Effector_X', 'Effector_Z', 'Effector_Xd', 'Effector_Zd',
        #     )
        # else:
        #     self.state_mask = self.obs_space.create_mask(
        #         'Effector_X', 'Effector_Z'
        #     )<|MERGE_RESOLUTION|>--- conflicted
+++ resolved
@@ -204,11 +204,7 @@
     name: str = 'p3l-ta'
 
     def __init__(self,
-<<<<<<< HEAD
-                 task_args: dict,
-=======
                  task_args: dict = None,
->>>>>>> 0d1eaed4
                  mps: Sequence[dict] = None,
                  position_mps: bool = True,
                  **kwargs):
