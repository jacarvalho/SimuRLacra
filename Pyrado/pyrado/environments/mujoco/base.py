import mujoco_py
import numpy as np
from abc import ABC, abstractmethod
from copy import deepcopy
from init_args_serializer import Serializable

import pyrado
from pyrado.environments.sim_base import SimEnv
from pyrado.spaces.base import Space
from pyrado.tasks.base import Task
from pyrado.utils.data_types import RenderMode


class MujocoSimEnv(SimEnv, ABC, Serializable):
    """
    Base class for MuJoCo environments.
    Uses Serializable to facilitate proper serialization.

    .. seealso::
        https://github.com/openai/gym/blob/master/gym/envs/mujoco/mujoco_env.py
    """

    def __init__(self,
                 model_path: str,
                 frame_skip: int = 1,
                 max_steps: int = pyrado.inf,
                 task_args: [dict, None] = None):
        """
        Constructor

        :param model_path: model path
        :param frame_skip: number of frame skips
        :param max_steps: max number of simulation time steps
        :param task_args: arguments for the task construction, e.g `dict(fwd_rew_weight=1.)`
        """
        Serializable._init(self, locals())

        # Initialize domain parameters and MuJoCo model
        self.model_path = model_path
        self.frame_skip = frame_skip
        self._domain_param = self.get_nominal_domain_param()
        with open(self.model_path, mode='r') as file_raw:
            # Save raw (with placeholders) XML-file as attribute since we need it for resetting the domain params
            self.xml_model_template = file_raw.read()
        self._create_mujoco_model()

        # Call SimEnv's constructor
        super().__init__(dt=self.model.opt.timestep*self.frame_skip, max_steps=max_steps)

        self.init_qpos = self.sim.data.qpos.copy()
        self.init_qvel = self.sim.data.qvel.copy()

        # Initialize spaces
        self._state_space = None
        self._obs_space = None
        self._act_space = None
        self._init_space = None
        self._create_spaces()

        # Initialize task
        self.task_args = task_args
        self._task = self._create_task(task_args)

        # Visualization
        self.camera_config = dict()
        self.viewer = None
        self._curr_act = np.zeros(self.act_space.shape)

    @property
    def state_space(self) -> Space:
        return self._state_space

    @property
    def obs_space(self) -> Space:
        return self._obs_space

    @property
    def init_space(self) -> Space:
        return self._init_space

    @property
    def act_space(self) -> Space:
        return self._act_space

    @abstractmethod
    def _create_spaces(self):
        """
        Create spaces based on the domain parameters.
        Should set the attributes `_state_space`, `_act_space`, `_obs_space`, and `_init_space`.

        .. note::
            This function is called from the constructor and from the domain parameter setter.
        """

    @property
    def task(self) -> Task:
        return self._task

    @abstractmethod
    def _create_task(self, task_args: [dict, None]) -> Task:
        # Needs to implemented by subclasses
        raise NotImplementedError

    @property
    def domain_param(self) -> dict:
        return deepcopy(self._domain_param)

    @domain_param.setter
    def domain_param(self, param: dict):
        if not isinstance(param, dict):
            raise pyrado.TypeErr(given=param, expected_type=dict)
        # Update the parameters
        self._domain_param.update(param)

        # Update MuJoCo model
        self._create_mujoco_model()

        # Update spaces
        self._create_spaces()

        # Update task
        self._task = self._create_task(self.task_args)

    @abstractmethod
    def _mujoco_step(self, act: np.ndarray) -> dict:
        """
        Apply the given action to the MuJoCo simulation. This executes one step of the physics simulation.

        :param act: action
        :return: `dict` with optional information from MuJoCo
        """

    def _create_mujoco_model(self):
        """
        Called to update the MuJoCo model by rewriting and reloading the XML file.

        .. note::
            This function is called from the constructor and from the domain parameter setter.
        """
        xml_model = self.xml_model_template  # don't change the template

        # The mesh dir is not resolved when later passed as a string, thus we do it manually
        xml_model = xml_model.replace(f'[ASSETS_DIR]', pyrado.MUJOCO_ASSETS_DIR)

        # Replace all occurrences of the domain parameter placeholder with its value
        for key, value in self.domain_param.items():
            xml_model = xml_model.replace(f'[{key}]', str(value))

        # Create MuJoCo model from parsed XML file
        self.model = mujoco_py.load_model_from_xml(xml_model)
        self.sim = mujoco_py.MjSim(self.model)

    def configure_viewer(self):
        """ Configure the camera when the viewer is initialized. You need to set `self.camera_config` before. """
        for key, value in self.camera_config.items():
            if isinstance(value, np.ndarray):
                getattr(self.viewer.cam, key)[:] = value
            else:
                setattr(self.viewer.cam, key, value)

    def reset(self, init_state: np.ndarray = None, domain_param: dict = None) -> np.ndarray:
        # Reset time
        self._curr_step = 0

        # Reset the domain parameters
        if domain_param is not None:
            self.domain_param = domain_param

        if init_state is None:
            # Sample init state from init state space
            init_state = self.init_space.sample_uniform()
        elif not isinstance(init_state, np.ndarray):
            # Make sure init state is a numpy array
            try:
                init_state = np.array(init_state)
            except Exception:
                raise pyrado.TypeErr(given=init_state, expected_type=[np.ndarray, list])

        if not self.init_space.contains(init_state, verbose=True):
            pyrado.ValueErr(msg='The init state must be within init state space!')

        # Update the state attribute
        self.state = init_state.copy()

        # Reset the task which also resets the reward function if necessary
        self._task.reset(env_spec=self.spec, init_state=init_state.copy())

        # Reset MuJoCo simulation model (only reset the joint configuration)
        self.sim.reset()
        old_state = self.sim.get_state()
        nq = self.init_qpos.size
        if not init_state[:nq].shape == old_state.qpos.shape:  # check joint positions dimension
            raise pyrado.ShapeErr(given=init_state[:nq], expected_match=old_state.qpos)
        if not init_state[nq:-3].shape == old_state.qvel.shape:  # check joint velocities dimension
            raise pyrado.ShapeErr(given=init_state[nq:-3], expected_match=old_state.qvel)
        new_state = mujoco_py.MjSimState(
            old_state.time, init_state[:nq], init_state[nq:-3], old_state.act, old_state.udd_state  # exclude ball posc

        )
        self.sim.set_state(new_state)
        self.sim.forward()

        # Return an observation
        return self.observe(self.state)

    def step(self, act: np.ndarray) -> tuple:
        # Current reward depending on the state (before step) and the (unlimited) action
        remaining_steps = self._max_steps - (self._curr_step + 1) if self._max_steps is not pyrado.inf else 0
        self._curr_rew = self.task.step_rew(self.state, act, remaining_steps)

        # Apply actuator limits
        act = self._limit_act(act)
        self._curr_act = act  # just for the render function

        # Apply the action and simulate the resulting dynamics
<<<<<<< HEAD
        info = self._mujoco_step(act)
        info['t'] = self._curr_step*self._dt

        # Check if the environment is done due to a failure within the mujoco simulation (e.g. bad inputs)
        mjsim_done = info.get('failed', False)
=======
        self._mujoco_step(act)

        info = {'t': self._curr_step*self._dt}
        self._curr_step += 1
>>>>>>> 5fe7459d

        # Check if the task is done
        task_done = self._task.is_done(self.state)

        # Handle done case
        done = mjsim_done or task_done
        if self._curr_step >= self._max_steps:
            done = True
        if done:
            # Add final reward if done
            self._curr_rew += self._task.final_rew(self.state, remaining_steps)

        return self.observe(self.state), self._curr_rew, done, info

    def render(self, mode: RenderMode = RenderMode(), render_step: int = 1):
        if self._curr_step%render_step == 0:
            # Call base class
            super().render(mode)

            # Print to console
            if mode.text:
                print("step: {:3}  |  r: {:1.3f}  |  a: {}  |  s_t+1: {}".format(
                    self._curr_step,
                    self._curr_rew,
                    self._curr_act,
                    self.state))

            # Forward to MuJoCo viewer
            if mode.video:
                if self.viewer is None:
                    # Create viewer if not existent (see 'human' mode of OpenAI Gym's MujocoEnv)
                    self.viewer = mujoco_py.MjViewer(self.sim)
                    self.configure_viewer()
                self.viewer.render()<|MERGE_RESOLUTION|>--- conflicted
+++ resolved
@@ -213,18 +213,10 @@
         self._curr_act = act  # just for the render function
 
         # Apply the action and simulate the resulting dynamics
-<<<<<<< HEAD
-        info = self._mujoco_step(act)
-        info['t'] = self._curr_step*self._dt
-
-        # Check if the environment is done due to a failure within the mujoco simulation (e.g. bad inputs)
-        mjsim_done = info.get('failed', False)
-=======
         self._mujoco_step(act)
 
         info = {'t': self._curr_step*self._dt}
         self._curr_step += 1
->>>>>>> 5fe7459d
 
         # Check if the task is done
         task_done = self._task.is_done(self.state)
@@ -233,6 +225,7 @@
         done = mjsim_done or task_done
         if self._curr_step >= self._max_steps:
             done = True
+
         if done:
             # Add final reward if done
             self._curr_rew += self._task.final_rew(self.state, remaining_steps)
